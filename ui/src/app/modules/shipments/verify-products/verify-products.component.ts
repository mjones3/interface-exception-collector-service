--- conflicted
+++ resolved
@@ -3,16 +3,8 @@
 import { MatDivider } from '@angular/material/divider';
 import { ActivatedRoute, Router } from '@angular/router';
 import { Store } from '@ngrx/store';
-<<<<<<< HEAD
-import {
-    NotificationTypeMap,
-    ProcessHeaderComponent,
-    ProcessHeaderService,
-} from '@shared';
+import { ProcessHeaderComponent, ProcessHeaderService } from '@shared';
 import { ScanUnitNumberProductCodeComponent } from 'app/scan-unit-number-product-code/scan-unit-number-product-code.component';
-=======
-import { ProcessHeaderComponent, ProcessHeaderService } from '@shared';
->>>>>>> c2b7f760
 import { ToastrService } from 'ngx-toastr';
 import { finalize, forkJoin, take, tap } from 'rxjs';
 import { catchError } from 'rxjs/operators';
@@ -132,32 +124,15 @@
                 employeeId: this.loggedUserIdSignal(),
             })
             .pipe(
-<<<<<<< HEAD
-                tap((result) => {
-                    const notifications =
-                        result?.data?.verifyItem?.notifications;
-                    notifications?.forEach((notification) => {
-                        this.toaster.show(
-                            notification.message,
-                            null,
-                            {},
-                            NotificationTypeMap[notification.notificationType]
-                                .type
-                        );
-                    });
-                }),
-                finalize(() => {
-                    this.scanUnitNumberProductCode.resetUnitProductGroup();
-                })
-=======
                 tap((result) =>
                     consumeNotifications(
                         this.toaster,
                         result?.data?.verifyItem?.notifications
                     )
                 ),
-                finalize(() => this.resetInputs())
->>>>>>> c2b7f760
+                finalize(() =>
+                    this.scanUnitNumberProductCode.resetUnitProductGroup()
+                )
             )
             .subscribe((result) => {
                 this.verificationSignal.set(
@@ -165,12 +140,6 @@
                 );
                 this.disableInputsIfAllPackItemsVerified();
             });
-    }
-
-    resetInputs(): void {
-        this.enterUnitNumberProductCode.productGroup.reset();
-        this.enterUnitNumberProductCode.unitNumberComponent.reset();
-        this.enterUnitNumberProductCode.enableProductCode();
     }
 
     disableInputsIfAllPackItemsVerified(): void {
