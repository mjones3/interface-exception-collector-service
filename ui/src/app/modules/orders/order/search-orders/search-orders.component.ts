import { AsyncPipe, CommonModule } from '@angular/common';
import { Component, ViewChild } from '@angular/core';
import { MatButtonModule } from '@angular/material/button';
import { MatDividerModule } from '@angular/material/divider';
import { Router } from '@angular/router';
import { ApolloError } from '@apollo/client';
import { FuseCardComponent } from '@fuse/components/card/public-api';
import {
    Column,
    FacilityService,
    ProcessHeaderComponent,
    ProcessHeaderService,
} from '@shared';
import { ToastrService } from 'ngx-toastr';
import { Table, TableLazyLoadEvent, TableModule } from 'primeng/table';
import { BehaviorSubject, Subject, finalize } from 'rxjs';
<<<<<<< HEAD
import { OrderReportDTO } from '../../models/search-order.model';
=======
import { OrderSummaryDto } from '../../models/order.dto';
>>>>>>> 66bd9b14
import { OrderService } from '../../services/order.service';
import { OrderReportDTO } from '../models/search-order.model';

@Component({
    selector: 'app-search-orders',
    standalone: true,
    imports: [
        CommonModule,
        TableModule,
        MatDividerModule,
        FuseCardComponent,
        AsyncPipe,
        ProcessHeaderComponent,
        MatButtonModule,
    ],
    providers: [OrderService],
    templateUrl: './search-orders.component.html',
    styleUrls: ['./search-orders.component.scss'],
})
export class SearchOrdersComponent {
    readonly hiddenColumns: Column[] = [
        {
            field: 'shippingCustomerCode',
            header: 'Ship to Customer Code',
            sortable: false,
            hidden: true,
        },
        {
            field: 'billingCustomerName',
            header: 'Bill to Customer Name',
            sortable: false,
            hidden: true,
        },
        {
            field: 'billingCustomerCode',
            header: 'Bill to Customer Code',
            sortable: false,
            hidden: true,
        },
    ];
    readonly columns: Column[] = [
        {
            field: 'orderNumber',
            header: 'BioPro Order Number',
            sortable: false,
            default: true,
        },
        {
            field: 'externalId',
            header: 'External Order ID',
            sortable: false,
            default: true,
        },
        {
            field: 'priority',
            header: 'Priority',
            templateRef: 'priorityTpl',
            sortable: false,
            sortFieldName: 'priority',
            default: true,
        },
        {
            field: 'orderStatus',
            header: 'Status',
            sortable: false,
            sortFieldName: 'status',
            default: true,
        },
        {
            field: 'orderCustomerReport.name',
            header: 'Ship to Customer Name',
            templateRef: 'shipToCustomerTpl',
            sortable: false,
            default: true,
        },
        {
            field: 'createDate',
            header: 'Create Date and Time',
            sortable: false,
            templateRef: 'dateTimeTpl',
            sortFieldName: 'createDate',
            default: true,
        },
        {
            field: 'desireShipDate',
            header: 'Desired Ship Date',
            templateRef: 'dateTpl',
            sortable: false,
            default: true,
        },
        ...this.hiddenColumns,
        {
            field: '',
            header: 'Actions',
            templateRef: 'actionTpl',
            hideHeader: true,
            default: true,
        },
    ];

    defaultRowsPerPage = 20;
    defaultSortField = 'createDate';
    totalRecords = 0;
    items$: Subject<OrderReportDTO[]> = new BehaviorSubject([]);
    loading = true;

    @ViewChild('orderTable', { static: true }) orderTable: Table;

    private _selectedColumns: Column[] = this.columns.filter(
        (col) => !col.hidden
    );

    constructor(
        public facilityService: FacilityService,
        public orderService: OrderService,
        public router: Router,
        public toaster: ToastrService,
        public header: ProcessHeaderService
    ) {}

    fetchOrders(event: TableLazyLoadEvent) {
        const facilityCode = this.facilityService.getFacilityCode();
        this.orderService
            .searchOrders({ locationCode: facilityCode })
            .pipe(finalize(() => (this.loading = false)))
            .subscribe({
                next: (response) => {
                    this.orderTable.sortField =
                        typeof event.sortField === 'string'
                            ? event.sortField
                            : event.sortField?.[0] ?? this.defaultSortField;
                    this.items$.next(response.data.searchOrders ?? []);
                },
                error: (e: ApolloError) => {
                    this.orderTable.sortField = this.defaultSortField;
                    this.items$.next([]);
                    if (e?.cause?.message) {
                        this.toaster.warning(e?.cause?.message);
                        return;
                    }
                    this.toaster.error('Something went wrong.');
                    throw e;
                },
            });
    }

    // TO BE FIXED WHEN WORKING ON SEARCH ORDER
<<<<<<< HEAD
    details(id: number) {
        this.router.navigateByUrl(`/orders/${id}/order-details`);
=======
    details(shipment: OrderSummaryDto) {
        this.router.navigateByUrl(`/shipment/${shipment.id}/shipment-details`);
>>>>>>> 66bd9b14
    }

    get selectedColumns(): Column[] {
        return this._selectedColumns;
    }

    set selectedColumns(val: Column[]) {
        this._selectedColumns = this.columns.filter((col) => val.includes(col));
    }
}<|MERGE_RESOLUTION|>--- conflicted
+++ resolved
@@ -14,13 +14,9 @@
 import { ToastrService } from 'ngx-toastr';
 import { Table, TableLazyLoadEvent, TableModule } from 'primeng/table';
 import { BehaviorSubject, Subject, finalize } from 'rxjs';
-<<<<<<< HEAD
+import { DynamicGraphqlPathService } from '../../../../core/services/dynamic-graphql-path.service';
+import { SEARCH_ORDERS } from '../../../shipments/graphql/order/query-definitions/search-orders.graphql';
 import { OrderReportDTO } from '../../models/search-order.model';
-=======
-import { OrderSummaryDto } from '../../models/order.dto';
->>>>>>> 66bd9b14
-import { OrderService } from '../../services/order.service';
-import { OrderReportDTO } from '../models/search-order.model';
 
 @Component({
     selector: 'app-search-orders',
@@ -34,7 +30,6 @@
         ProcessHeaderComponent,
         MatButtonModule,
     ],
-    providers: [OrderService],
     templateUrl: './search-orders.component.html',
     styleUrls: ['./search-orders.component.scss'],
 })
@@ -133,7 +128,7 @@
 
     constructor(
         public facilityService: FacilityService,
-        public orderService: OrderService,
+        public graphqlService: DynamicGraphqlPathService,
         public router: Router,
         public toaster: ToastrService,
         public header: ProcessHeaderService
@@ -141,8 +136,10 @@
 
     fetchOrders(event: TableLazyLoadEvent) {
         const facilityCode = this.facilityService.getFacilityCode();
-        this.orderService
-            .searchOrders({ locationCode: facilityCode })
+        this.graphqlService
+            .executeQuery('/order/graphql', SEARCH_ORDERS, {
+                orderQueryCommandDTO: { locationCode: facilityCode },
+            })
             .pipe(finalize(() => (this.loading = false)))
             .subscribe({
                 next: (response) => {
@@ -165,14 +162,8 @@
             });
     }
 
-    // TO BE FIXED WHEN WORKING ON SEARCH ORDER
-<<<<<<< HEAD
     details(id: number) {
         this.router.navigateByUrl(`/orders/${id}/order-details`);
-=======
-    details(shipment: OrderSummaryDto) {
-        this.router.navigateByUrl(`/shipment/${shipment.id}/shipment-details`);
->>>>>>> 66bd9b14
     }
 
     get selectedColumns(): Column[] {
