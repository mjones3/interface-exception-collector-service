--- conflicted
+++ resolved
@@ -4,21 +4,15 @@
 import com.arcone.biopro.distribution.irradiation.adapter.in.web.dto.ConfigurationResponseDTO;
 import com.arcone.biopro.distribution.irradiation.adapter.in.web.mapper.ConfigurationDTOMapper;
 import com.arcone.biopro.distribution.irradiation.application.dto.IrradiationInventoryOutput;
-<<<<<<< HEAD
 import com.arcone.biopro.distribution.irradiation.application.usecase.CheckDigitUseCase;
-=======
 import com.arcone.biopro.distribution.irradiation.application.usecase.ValidateLotNumberUseCase;
->>>>>>> 97b6d157
 import com.arcone.biopro.distribution.irradiation.application.usecase.ValidateDeviceUseCase;
 import com.arcone.biopro.distribution.irradiation.application.usecase.ValidateUnitNumberUseCase;
 
 import com.arcone.biopro.distribution.irradiation.domain.repository.ConfigurationService;
 import lombok.RequiredArgsConstructor;
-<<<<<<< HEAD
+import lombok.extern.slf4j.Slf4j;
 import lombok.experimental.FieldDefaults;
-=======
-import lombok.extern.slf4j.Slf4j;
->>>>>>> 97b6d157
 import org.springframework.graphql.data.method.annotation.Argument;
 import org.springframework.graphql.data.method.annotation.QueryMapping;
 import org.springframework.stereotype.Controller;
@@ -35,11 +29,8 @@
     private final ValidateUnitNumberUseCase validateUnitNumberUseCase;
     private final ConfigurationService configurationService;
     private final ConfigurationDTOMapper configurationDTOMapper;
-<<<<<<< HEAD
     private final CheckDigitUseCase checkDigitUseCase;
-=======
     private final ValidateLotNumberUseCase validateLotNumberUseCase;
->>>>>>> 97b6d157
 
     @QueryMapping
     public Mono<Boolean> validateDevice(@Argument String deviceId, @Argument String location) {
@@ -57,11 +48,6 @@
     }
 
     @QueryMapping
-<<<<<<< HEAD
-    public Mono<CheckDigitResponseDTO> checkDigit(@Argument String unitNumber,
-                                                  @Argument String checkDigit) {
-        return checkDigitUseCase.checkDigit(unitNumber, checkDigit);
-=======
     public Mono<Boolean> validateLotNumber(@Argument String lotNumber, @Argument String type) {
         log.info("*** ENTERING validateLotNumber method with lotNumber: {} and type: {}", lotNumber, type);
 
@@ -71,6 +57,11 @@
                 log.error("*** Error validating lot number: {}", error.getMessage());
                 return Mono.just(false);
             });
->>>>>>> 97b6d157
+    }
+
+    @QueryMapping
+    public Mono<CheckDigitResponseDTO> checkDigit(@Argument String unitNumber,
+                                                  @Argument String checkDigit) {
+        return checkDigitUseCase.checkDigit(unitNumber, checkDigit);
     }
 }