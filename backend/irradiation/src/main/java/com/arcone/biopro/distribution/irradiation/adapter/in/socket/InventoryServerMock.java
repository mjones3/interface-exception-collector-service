package com.arcone.biopro.distribution.irradiation.adapter.in.socket;

import com.arcone.biopro.distribution.irradiation.infrastructure.irradiation.client.InventoryOutput;
import com.arcone.biopro.distribution.irradiation.infrastructure.irradiation.client.InventoryQuarantineOutput;
import lombok.AccessLevel;
import lombok.RequiredArgsConstructor;
import lombok.experimental.FieldDefaults;
import lombok.extern.slf4j.Slf4j;
import org.springframework.context.annotation.Profile;
import org.springframework.messaging.handler.annotation.MessageMapping;
import org.springframework.stereotype.Controller;
import reactor.core.publisher.Flux;

import java.time.LocalDateTime;
import java.util.List;

@Controller
@Slf4j
@Profile("rsocket-server")
@RequiredArgsConstructor
@FieldDefaults(level = AccessLevel.PRIVATE, makeFinal = true)
public class InventoryServerMock {

    private static final String SCAN_UNIT_FEATURE_UN = "W777725001";
    private static final String IRRADIATION_START_FEATURE_UN = "W777725002";

    @MessageMapping("getInventoryByUnitNumber")
    public Flux<InventoryOutput> getInventoryByUnitNumber(String unitNumber) {
        if (unitNumber.startsWith("W777725001002") || unitNumber.startsWith("W777725002003")) {
            var quarantine = InventoryQuarantineOutput.builder()
                .stopsManufacturing(true)
                .reason("any")
                .build();
            return Flux.just(
                createInventory(unitNumber, "E003300", "CP2D WB", List.of(quarantine))
            );
        }
        if (unitNumber.startsWith("W777725001003") || unitNumber.startsWith("W777725002004")) {
            var quarantine = InventoryQuarantineOutput.builder()
                .stopsManufacturing(false)
                .reason("any")
                .build();
            return Flux.just(
                createInventory(unitNumber, "E003300", "CP2D WB", List.of(quarantine))
            );
        }
        if (unitNumber.startsWith("W777725001004") || unitNumber.startsWith("W777725002005")) {
            return Flux.just(
                createInventoryBuilder(unitNumber, "E003300", "CP2D WB","DISCARDED", "123456789").statusReason("EXPIRED").build()
            );
        }
        if (unitNumber.startsWith("W777725001005") || unitNumber.startsWith("W777725002006")) {
            return Flux.just(
                createInventoryBuilder(unitNumber, "E003300", "CP2D WB","AVAILABLE", "123456789")
                        .unsuitableReason("POSITIVE_REACTIVE_TEST_RESULTS")
                        .statusReason("Positive Reactive Test Results")
                        .build()
            );
        }
        if (unitNumber.startsWith("W777725001006") || unitNumber.startsWith("W777725002007")) {
            return Flux.just(
                createInventoryBuilder(unitNumber, "E003300", "CP2D WB","AVAILABLE", "123456789")
                        .expired(true)
                        .statusReason("Expired")
                        .build()
            );
        }
        if (unitNumber.startsWith("W777725001007") || unitNumber.startsWith("W777725002008")) {
            return Flux.just(
                createInventoryBuilder(unitNumber, "E003300", "CP2D WB","AVAILABLE", "23456789").build()
            );
        }
        if (unitNumber.startsWith("W777725001011") || unitNumber.startsWith("W777725002009")) {
            return Flux.just(
<<<<<<< HEAD
                createInventory(unitNumber, "E003300", "CP2D WB")
=======
                createInventory("W777725001011", "E003200"),
                createInventory("W777725001011", "E003300")
>>>>>>> 677ec123
            );
        }
        if (unitNumber.startsWith("W777725001012") || unitNumber.startsWith("W777725002010")) {
            return Flux.just(
                createInventory(unitNumber, "E0869V00", "APH FFP")
            );
        }
        if (unitNumber.startsWith("W777725001013") || unitNumber.startsWith("W777725002011")) {
            return Flux.just(
                createInventory(unitNumber, "E003300", "CP2D WB")
            );
        }
        if (unitNumber.startsWith("W777725002012")) {
            return Flux.just(
                createInventory(unitNumber, "E003300", "CP2D WB"),
                createInventory(unitNumber, "E033600", "AS1 LR RBC")
            );
        }
        if (unitNumber.startsWith(IRRADIATION_START_FEATURE_UN)) {
            return Flux.just(
                createInventory("W777725002001", "E033600", "AVAILABLE", "123456789", "AS1 LR RBC"),
                createInventory("W777725002002", "E068600", "AVAILABLE", "123456789", "APH AS3 LR RBC C2")
            );
        }
        if (unitNumber.startsWith(SCAN_UNIT_FEATURE_UN)) {
            return Flux.just(
                createInventory("W777725001001", "E003300", "AVAILABLE", "123456789", "APH FFP"),
                createInventory("W777725001001", "E0033V00", "AVAILABLE", "123456789", "APH FFP"),
                createInventory("W777725001001", "E1624V00", "IN_TRANSIT", "123456789", "APH PF24"),
                createInventory("W777725001001", "E4689V00", "SHIPPED", "123456789", "APH FFP C1"),
                createInventory("W777725001001", "E0686V00", "CONVERTED", "123456789", "APH AS3 LR RBC C2"),
                createInventory("W777725001001", "E2555V00", "MODIFIED", "123456789", "PF24"),
                createInventory("W777725001001", "E7644V00", "AVAILABLE", "234567891", "APH RT24 PF24")
            );
        } else {
            return Flux.just(
                InventoryOutput.builder()
                    .unitNumber("W777725001001")
                    .productCode("E0869V00")
                    .location("123456789")
                    .inventoryStatus("AVAILABLE")
                    .productDescription("Blood Sample Type A")
                    .productFamily("WHOLE_BLOOD")
                    .expirationDate(LocalDateTime.now().plusDays(30))
                    .shortDescription("Type A Sample")
                    .isLabeled(true)
                    .statusReason("In Stock")
                    .unsuitableReason(null)
                    .expired(false)
                    .quarantines(List.of(InventoryQuarantineOutput.builder()
                            .reason("UNDER_INVESTIGATION")
                            .stopsManufacturing(true)
                            .build(),
                        InventoryQuarantineOutput.builder()
                            .reason("WHATEVER")
                            .stopsManufacturing(false)
                            .build()))
                    .build(),

                InventoryOutput.builder()
                    .unitNumber("W777725001001")
                    .productCode("E0868V00")
                    .location("123456789")
                    .inventoryStatus("AVAILABLE")
                    .productDescription("Blood Sample Type A")
                    .productFamily("WHOLE_BLOOD")
                    .expirationDate(LocalDateTime.now().plusDays(45))
                    .shortDescription("Type A Sample")
                    .isLabeled(true)
                    .statusReason("Quality Check In Progress")
                    .unsuitableReason(null)
                    .expired(false)
                    .quarantines(List.of(
                        InventoryQuarantineOutput.builder()
                            .reason("WHATEVER")
                            .stopsManufacturing(false)
                            .build()))
                    .build(),

                InventoryOutput.builder()
                    .unitNumber("W777725001001")
                    .productCode("E0867V00")
                    .location("123456789")
                    .inventoryStatus("DISCARDED")
                    .productDescription("Blood Sample Type DISCARDED")
                    .productFamily("WHOLE_BLOOD")
                    .expirationDate(LocalDateTime.now().plusDays(15))
                    .shortDescription("Type A Sample")
                    .isLabeled(true)
                    .statusReason("Temperature deviation detected")
                    .unsuitableReason(null)
                    .expired(false)
                    .build(),

                InventoryOutput.builder()
                    .unitNumber("W777725001001")
                    .productCode("E0867V02")
                    .location("123456789")
                    .inventoryStatus("AVAILABLE")
                    .productDescription("Blood Sample Type UNSUITABLE")
                    .productFamily("WHOLE_BLOOD")
                    .expirationDate(LocalDateTime.now().plusDays(20))
                    .shortDescription("Type A Sample")
                    .isLabeled(true)
                    .statusReason("Temperature deviation detected")
                    .unsuitableReason("Temperature out of range")
                    .expired(false)
                    .build(),

                InventoryOutput.builder()
                    .unitNumber("W777725001001")
                    .productCode("E0867V03")
                    .location("123456789")
                    .inventoryStatus("AVAILABLE")
                    .productDescription("Blood Sample Type EXPIRED")
                    .productFamily("WHOLE_BLOOD")
                    .expirationDate(LocalDateTime.now().minusDays(5))
                    .shortDescription("Type A Sample")
                    .isLabeled(true)
                    .statusReason("Temperature deviation detected")
                    .unsuitableReason(null)
                    .expired(true)
                    .build(),
                InventoryOutput.builder()
                    .unitNumber("W777725003001")
                    .productCode("E0102V00")
                    .location("123456789")
                    .inventoryStatus("AVAILABLE")
                    .productDescription("Blood Sample Type EXPIRED")
                    .productFamily("WHOLE_BLOOD")
                    .expirationDate(LocalDateTime.now().minusDays(10))
                    .shortDescription("Type A Sample")
                    .isLabeled(true)
                    .statusReason("Temperature deviation detected")
                    .unsuitableReason(null)
                    .expired(true)
                    .build(),
                InventoryOutput.builder()
                    .unitNumber("W777725003002")
                    .productCode("E010200")
                    .location("123456789")
                    .inventoryStatus("AVAILABLE")
                    .productDescription("Blood Sample Type EXPIRED")
                    .productFamily("WHOLE_BLOOD")
                    .expirationDate(LocalDateTime.now().minusDays(3))
                    .shortDescription("Type A Sample")
                    .isLabeled(true)
                    .statusReason("Temperature deviation detected")
                    .unsuitableReason(null)
                    .expired(true)
                    .build()
            );
        }
    }

    private static InventoryOutput createInventory(String unitNumber, String productCode, String productDescription, List<InventoryQuarantineOutput> quarantines) {
        return createInventory(unitNumber, productCode, "AVAILABLE", "123456789", productDescription, quarantines);
    }

    private static InventoryOutput createInventory(String unitNumber, String productCode, String productDescription) {
        return createInventory(unitNumber, productCode, "AVAILABLE", "123456789", productDescription, List.of());
    }

    private static InventoryOutput createInventory(String unitNumber, String productCode, String status, String location, String productDescription) {
        return createInventory(unitNumber, productCode, status, location, productDescription, List.of());
    }

    private static InventoryOutput createInventory(String unitNumber, String productCode, String status, String location, String productDescription, List<InventoryQuarantineOutput> quarantines) {
        return InventoryOutput.builder()
            .unitNumber(unitNumber)
            .productCode(productCode)
            .location(location)
            .inventoryStatus(status)
            .productDescription(productDescription)
            .productFamily("WHOLE_BLOOD")
            .expirationDate(LocalDateTime.now().plusDays(30))
            .shortDescription("Type A Sample")
            .isLabeled(true)
            .statusReason("In Stock")
            .unsuitableReason(null)
            .expired(false)
            .quarantines(quarantines)
            .build();
    }

    private static InventoryOutput.InventoryOutputBuilder createInventoryBuilder(String unitNumber, String productCode, String productDescription, String status, String location) {
        return InventoryOutput.builder()
            .unitNumber(unitNumber)
            .productCode(productCode)
            .location(location)
            .inventoryStatus(status)
            .productDescription(productDescription)
            .productFamily("WHOLE_BLOOD")
            .expirationDate(LocalDateTime.now().plusDays(30))
            .shortDescription("Type A Sample")
            .isLabeled(true)
            .statusReason("In Stock")
            .unsuitableReason(null)
            .expired(false);
    }
}<|MERGE_RESOLUTION|>--- conflicted
+++ resolved
@@ -70,32 +70,23 @@
                 createInventoryBuilder(unitNumber, "E003300", "CP2D WB","AVAILABLE", "23456789").build()
             );
         }
-        if (unitNumber.startsWith("W777725001011") || unitNumber.startsWith("W777725002009")) {
-            return Flux.just(
-<<<<<<< HEAD
-                createInventory(unitNumber, "E003300", "CP2D WB")
-=======
-                createInventory("W777725001011", "E003200"),
-                createInventory("W777725001011", "E003300")
->>>>>>> 677ec123
-            );
-        }
-        if (unitNumber.startsWith("W777725001012") || unitNumber.startsWith("W777725002010")) {
-            return Flux.just(
-                createInventory(unitNumber, "E0869V00", "APH FFP")
-            );
-        }
-        if (unitNumber.startsWith("W777725001013") || unitNumber.startsWith("W777725002011")) {
-            return Flux.just(
-                createInventory(unitNumber, "E003300", "CP2D WB")
-            );
-        }
-        if (unitNumber.startsWith("W777725002012")) {
+        if (unitNumber.startsWith("W777725001011") || unitNumber.startsWith("W777725002009") || unitNumber.startsWith("W777725002012")) {
             return Flux.just(
                 createInventory(unitNumber, "E003300", "CP2D WB"),
                 createInventory(unitNumber, "E033600", "AS1 LR RBC")
             );
         }
+        if (unitNumber.startsWith("W777725001012") || unitNumber.startsWith("W777725002010")) {
+            return Flux.just(
+                createInventory(unitNumber, "E0869V00", "APH FFP")
+            );
+        }
+        if (unitNumber.startsWith("W777725001013") || unitNumber.startsWith("W777725002011")) {
+            return Flux.just(
+                createInventory(unitNumber, "E003300", "CP2D WB")
+            );
+        }
+
         if (unitNumber.startsWith(IRRADIATION_START_FEATURE_UN)) {
             return Flux.just(
                 createInventory("W777725002001", "E033600", "AVAILABLE", "123456789", "AS1 LR RBC"),
