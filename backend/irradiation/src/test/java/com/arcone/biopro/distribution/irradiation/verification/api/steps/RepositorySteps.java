package com.arcone.biopro.distribution.irradiation.verification.api.steps;

import com.arcone.biopro.distribution.irradiation.infrastructure.irradiation.entity.BatchEntity;
import com.arcone.biopro.distribution.irradiation.infrastructure.irradiation.entity.BatchItemEntity;
import com.arcone.biopro.distribution.irradiation.infrastructure.irradiation.entity.DeviceEntity;
import io.cucumber.datatable.DataTable;
import io.cucumber.java.en.And;
import io.cucumber.java.en.Given;
import io.cucumber.java.en.Then;
import lombok.Getter;
import lombok.Setter;
import org.springframework.beans.factory.annotation.Autowired;
import org.springframework.data.repository.reactive.ReactiveCrudRepository;
import org.springframework.test.context.ContextConfiguration;

import java.time.LocalDateTime;
import java.util.ArrayList;
import java.util.List;
import java.util.Map;

import static org.junit.jupiter.api.Assertions.*;

@ContextConfiguration
public class RepositorySteps {

    @Autowired
    private ReactiveCrudRepository<DeviceEntity, Long> deviceRepository;

    @Autowired
    private ReactiveCrudRepository<BatchEntity, Long> batchRepository;

    @Autowired
    private ReactiveCrudRepository<BatchItemEntity, Long> batchItemRepository;

    @Setter
    private Boolean validationResult;

    @Getter @Setter
    private String batchDeviceId;

    @Getter @Setter
    private String batchStartTime;

    @Getter @Setter
    private List<Map<String, String>> batchItems = new ArrayList<>();

    @Setter
    private String batchSubmissionResult;

    @Setter
    private String batchSubmissionError;

    @Getter
    private String lastCreatedDeviceId;

    @Given("I have a device {string} at location {string} with status {string}")
    public void iHaveAValidDeviceAtLocation(String deviceId, String location, String status) {
        DeviceEntity device = new DeviceEntity(deviceId, location, status);
        deviceRepository.save(device).block();
        this.lastCreatedDeviceId = deviceId;
    }

    @Given("I have an open batch for device {string}")
    public void iHaveAnOpenBatchForDevice(String deviceId) {
        DeviceEntity device = new DeviceEntity(deviceId, "DEFAULT_LOCATION", "ACTIVE");
        deviceRepository.save(device).block();
        BatchEntity batch = new BatchEntity(deviceId, java.time.LocalDateTime.now(), null);
        batchRepository.save(batch).block();
    }

    @Then("the device validation should be successful")
    public void theDeviceValidationShouldBeSuccessful() {
        assertTrue(validationResult, "Device validation should be successful");
    }

    @Then("the device validation should fail with error {string}")
    public void theDeviceValidationShouldFailWithError(String errorMessage) {
        assertFalse(validationResult, errorMessage);
    }

    @Given("I have a batch submission request with device {string}, start time {string} and products below:")
    public void iHaveABatchSubmissionRequestWithDeviceStartTimeAndUnitNumbers(String deviceId, String startTime, DataTable dataTable) {
        this.batchDeviceId = deviceId;
        this.batchStartTime = startTime;
        this.batchItems = dataTable.asMaps().stream()
                .map(row -> Map.of(
                    "unitNumber", row.get("Unit Number"),
                    "productCode", row.get("Product Code"),
                    "lotNumber", row.get("Irradiator Indicator")
                ))
                .toList();
    }

    @Given("I have a batch submission request with device {string}, start time {string} and no unit numbers")
    public void iHaveABatchSubmissionRequestWithDeviceStartTimeAndNoUnitNumbers(String deviceId, String startTime) {
        this.batchDeviceId = deviceId;
        this.batchStartTime = startTime;
        this.batchItems = new ArrayList<>();
    }

    @Then("the batch should be successfully created in the repository with items:")
    public void theBatchShouldBeSuccessfullyCreatedInTheRepositoryWithItems(DataTable expectedItems) {
        BatchEntity batch = batchRepository.findAll()
                .filter(b -> batchDeviceId.equals(b.getDeviceId()))
                .blockFirst();

        assertNotNull(batch, "Batch should be created in repository");

        List<BatchItemEntity> actualItems = batchItemRepository.findAll()
                .filter(item -> batch.getId().equals(item.getBatchId()))
                .collectList()
                .block();

        List<Map<String, String>> expectedItemMaps = expectedItems.asMaps();
        assertEquals(expectedItemMaps.size(), actualItems.size(), "Batch items count should match");

        for (int i = 0; i < expectedItemMaps.size(); i++) {
            Map<String, String> expected = expectedItemMaps.get(i);
            BatchItemEntity actual = actualItems.get(i);

            assertEquals(expected.get("Unit Number"), actual.getUnitNumber(), "Unit number should match");
            assertEquals(expected.get("Product Code"), actual.getProductCode(), "Product code should match");
            assertEquals(expected.get("Irradiator Indicator"), actual.getLotNumber(), "Lot number should match");
        }
    }

    @Then("I should see the success message {string}")
    public void iShouldSeeTheSuccessMessage(String expectedMessage) {
        assertEquals(expectedMessage, batchSubmissionResult);
    }

    @Then("the batch submission should fail")
    public void theBatchSubmissionShouldFail() {
        assertNotNull(batchSubmissionError, "Batch submission should have failed");
    }

    @Then("I should see the error message {string}")
    public void iShouldSeeTheErrorMessage(String expectedError) {
        assertNotNull(batchSubmissionError);
        assertTrue(batchSubmissionError.contains(expectedError), "Error message should contain: " + expectedError);
    }

    @And("the product {string} in the unit {string} was already irradiated in a completed batch for device {string}")
    public void theProductInTheUnitWasAlreadyIrradiatedInACompletedBatchForDevice(String productCode, String unitNumber, String deviceId) {
        deviceRepository.save(DeviceEntity.builder().deviceId(deviceId).status("ACTIVE").location("123456789").build()).block();
        var batch = batchRepository.save(BatchEntity.builder().deviceId(deviceId).startTime(LocalDateTime.now()).endTime(LocalDateTime.now()).build()).block();
        batchItemRepository.save(BatchItemEntity.builder().batchId(batch.getId()).lotNumber("123").unitNumber(unitNumber).productCode(productCode).build()).block();
    }

    @And("the product {string} in the unit {string} was already irradiated in a opened batch for device {string}")
    public void theProductInTheUnitWasAlreadyIrradiatedInAOpenedBatchForDevice(String productCode, String unitNumber, String deviceId) {
        deviceRepository.save(DeviceEntity.builder().deviceId(deviceId).status("ACTIVE").location("123456789").build()).block();
        var batch = batchRepository.save(BatchEntity.builder().deviceId(deviceId).startTime(LocalDateTime.now()).build()).block();
        batchItemRepository.save(BatchItemEntity.builder().batchId(batch.getId()).lotNumber("123").unitNumber(unitNumber).productCode(productCode).build()).block();
    }

<<<<<<< HEAD
    @Given("An irradiation batch has been started with the following units for irradiator {string}")
    public void anIrradiationBatchHasBeenStartedWithTheFollowingUnits(String deviceId, DataTable dataTable) {
        deviceRepository.save(DeviceEntity.builder().deviceId(deviceId).status("ACTIVE").location("123456789").build()).block();
        var batch = batchRepository.save(BatchEntity.builder().deviceId(deviceId).startTime(LocalDateTime.now()).build()).block();
        List<Map<String, String>> batchItems = dataTable.asMaps();

        for (Map<String, String> item : batchItems) {
            batchItemRepository.save(
                BatchItemEntity.builder()
                    .batchId(batch.getId())
                    .lotNumber(item.get("Lot Number"))
                    .unitNumber(item.get("Unit Number"))
                    .productCode(item.get("Product Code"))
                    .build())
                .block();
        }
=======
    public Long createBatch(String deviceId, LocalDateTime startTime, LocalDateTime endTime) {
        BatchEntity batch = new BatchEntity(deviceId, startTime, endTime);
        BatchEntity savedBatch = batchRepository.save(batch).block();
        return savedBatch.getId();
    }

    public void createBatchItem(Long batchId, String unitNumber, String productCode) {
        BatchItemEntity batchItem = BatchItemEntity.builder()
                .batchId(batchId)
                .unitNumber(unitNumber)
                .lotNumber("1234")
                .productCode(productCode)
                .build();
        batchItemRepository.save(batchItem).block();
>>>>>>> d64d0926
    }
}<|MERGE_RESOLUTION|>--- conflicted
+++ resolved
@@ -154,38 +154,40 @@
         batchItemRepository.save(BatchItemEntity.builder().batchId(batch.getId()).lotNumber("123").unitNumber(unitNumber).productCode(productCode).build()).block();
     }
 
-<<<<<<< HEAD
     @Given("An irradiation batch has been started with the following units for irradiator {string}")
     public void anIrradiationBatchHasBeenStartedWithTheFollowingUnits(String deviceId, DataTable dataTable) {
         deviceRepository.save(DeviceEntity.builder().deviceId(deviceId).status("ACTIVE").location("123456789").build()).block();
-        var batch = batchRepository.save(BatchEntity.builder().deviceId(deviceId).startTime(LocalDateTime.now()).build()).block();
+
+//        var batch = batchRepository.save(BatchEntity.builder().deviceId(deviceId).startTime(LocalDateTime.now()).build()).block();
+        long batchId = createBatch(deviceId,LocalDateTime.now(), LocalDateTime.now());
         List<Map<String, String>> batchItems = dataTable.asMaps();
 
         for (Map<String, String> item : batchItems) {
-            batchItemRepository.save(
-                BatchItemEntity.builder()
-                    .batchId(batch.getId())
-                    .lotNumber(item.get("Lot Number"))
-                    .unitNumber(item.get("Unit Number"))
-                    .productCode(item.get("Product Code"))
-                    .build())
-                .block();
+//            batchItemRepository.save(
+//                BatchItemEntity.builder()
+//                    .batchId(batchId)
+//                    .lotNumber(item.get("Lot Number"))
+//                    .unitNumber(item.get("Unit Number"))
+//                    .productCode(item.get("Product Code"))
+//                    .build())
+//                .block();
+            createBatchItem(batchId,item.get("Lot Number"), item.get("Unit Number"),item.get("Product Code"));
         }
-=======
+    }
+
     public Long createBatch(String deviceId, LocalDateTime startTime, LocalDateTime endTime) {
         BatchEntity batch = new BatchEntity(deviceId, startTime, endTime);
         BatchEntity savedBatch = batchRepository.save(batch).block();
         return savedBatch.getId();
     }
 
-    public void createBatchItem(Long batchId, String unitNumber, String productCode) {
+    public void createBatchItem(Long batchId, String unitNumber, String lotNumber, String productCode) {
         BatchItemEntity batchItem = BatchItemEntity.builder()
-                .batchId(batchId)
-                .unitNumber(unitNumber)
-                .lotNumber("1234")
-                .productCode(productCode)
-                .build();
+            .batchId(batchId)
+            .unitNumber(unitNumber)
+            .lotNumber(lotNumber)
+            .productCode(productCode)
+            .build();
         batchItemRepository.save(batchItem).block();
->>>>>>> d64d0926
     }
 }