--- conflicted
+++ resolved
@@ -47,11 +47,7 @@
 
     private final InventoryUtil inventoryUtil;
 
-<<<<<<< HEAD
-    private final String STOPS_MANUFACTURING = "STOPS_MANUFACTURING";
-=======
     private final String STOP_MANUFACTURING = "STOP_MANUFACTURING";
->>>>>>> 2e9af4b8
 
     public InventoryEntity getInventory(String unitNumber, String productCode) {
         return inventoryEntityRepository.findByUnitNumberAndProductCode(unitNumber, productCode).block();
@@ -98,11 +94,7 @@
         assertNotNull(inventory);
         List<PropertyEntity> propertyEntities = propertyEntityRepository.findByInventoryId(inventory.getId()).collectList().block();
         assertNotNull(propertyEntities);
-<<<<<<< HEAD
-        boolean results = propertyEntities.stream().anyMatch(q -> q.getKey().equals(STOPS_MANUFACTURING));
-=======
         boolean results = propertyEntities.stream().anyMatch(q -> q.getKey().equals(STOP_MANUFACTURING));
->>>>>>> 2e9af4b8
         assertEquals(Boolean.valueOf(expectedResultStopManufacturing), results);
     }
 
