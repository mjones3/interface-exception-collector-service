--- conflicted
+++ resolved
@@ -104,25 +104,15 @@
         addQuarantinedUseCase.execute(new AddQuarantineInput(product, Long.parseLong(quarantineReasonId), quarantineReasonMap.get(quarantineReason), null, false)).block();
     }
 
-<<<<<<< HEAD
-    @When("I received an Apply Quarantine event for unit {string} and product {string} with reason {string}, id {string} and stopsManufacturing mark as {string}")
-    public void iReceiveApplyQuarantineWithReasonToTheUnitAndTheProduct(String unitNumber, String productCode, String quarantineReason, String quarantineReasonId, String stopsManufacturing) {
-=======
     @When("I received an Apply Quarantine event for unit {string} and product {string} with reason {string}, id {string} and stopManufacturing mark as {string}")
     public void iReceiveApplyQuarantineWithReasonToTheUnitAndTheProduct(String unitNumber, String productCode, String quarantineReason, String quarantineReasonId, String stopManufacturing) {
->>>>>>> 2e9af4b8
 
         Product product = Product.builder()
             .unitNumber(unitNumber)
             .productCode(productCode)
             .build();
-<<<<<<< HEAD
-        boolean stopsManufacturingInput = Boolean.parseBoolean(stopsManufacturing);
-        addQuarantinedUseCase.execute(new AddQuarantineInput(product, Long.parseLong(quarantineReasonId), quarantineReasonMap.get(quarantineReason), null, stopsManufacturingInput)).block();
-=======
         boolean stopManufacturingInput = Boolean.parseBoolean(stopManufacturing);
         addQuarantinedUseCase.execute(new AddQuarantineInput(product, Long.parseLong(quarantineReasonId), quarantineReasonMap.get(quarantineReason), null, stopManufacturingInput)).block();
->>>>>>> 2e9af4b8
     }
 
     @When("I received a Remove Quarantine event for unit {string} and product {string} with reason {string} and id {string}")
@@ -135,23 +125,14 @@
         removeQuarantinedUseCase.execute(new RemoveQuarantineInput(product, Long.parseLong(quarantineReasonId))).block();
     }
 
-<<<<<<< HEAD
-    @When("I received a Update Quarantine event for unit {string} and product {string} with reason {string}, id {string} and stopsManufacturing {string}")
-    public void iReceivedAUpdateQuarantineEventForUnitAndProductWithReason(String unitNumber, String productCode, String quarantineReason, String quarantineReasonId, String stopsManufacturing) {
-=======
     @When("I received a Update Quarantine event for unit {string} and product {string} with reason {string}, id {string} and stopManufacturing {string}")
     public void iReceivedAUpdateQuarantineEventForUnitAndProductWithReason(String unitNumber, String productCode, String quarantineReason, String quarantineReasonId, String stopManufacturing) {
->>>>>>> 2e9af4b8
         Product product = Product.builder()
             .unitNumber(unitNumber)
             .productCode(productCode)
             .build();
 
-<<<<<<< HEAD
-        updateQuarantinedUseCase.execute(new UpdateQuarantineInput(product, Long.parseLong(quarantineReasonId),quarantineReason,"", Boolean.parseBoolean(stopsManufacturing))).block();
-=======
         updateQuarantinedUseCase.execute(new UpdateQuarantineInput(product, Long.parseLong(quarantineReasonId),quarantineReason,"", Boolean.parseBoolean(stopManufacturing))).block();
->>>>>>> 2e9af4b8
     }
 
     @When("I received a Product Recovered event")
