package com.arcone.biopro.distribution.inventory.verification.steps;

import com.arcone.biopro.distribution.inventory.application.dto.*;
import com.arcone.biopro.distribution.inventory.application.usecase.*;
import com.arcone.biopro.distribution.inventory.domain.model.vo.InputProduct;
import com.arcone.biopro.distribution.inventory.verification.common.ScenarioContext;
import com.arcone.biopro.distribution.inventory.verification.utils.InventoryUtil;
import com.arcone.biopro.distribution.inventory.verification.utils.LogMonitor;
import io.cucumber.datatable.DataTable;
import io.cucumber.java.en.When;
import lombok.RequiredArgsConstructor;
import lombok.extern.slf4j.Slf4j;
import org.springframework.beans.factory.annotation.Autowired;
import org.springframework.beans.factory.annotation.Value;

import java.util.ArrayList;
import java.util.List;
import java.util.Map;

@Slf4j
@RequiredArgsConstructor(onConstructor = @__(@Autowired))
public class UseCaseSteps {

    private final CheckInCompletedUseCase checkInCompletedUseCase;

    private final AddQuarantinedUseCase addQuarantinedUseCase;

    private final LabelAppliedUseCase labelAppliedUseCase;

    private final RemoveQuarantinedUseCase removeQuarantinedUseCase;

    private final ProductRecoveredUseCase productRecoveredUseCase;

    private final ShipmentCompletedUseCase shipmentCompletedUseCase;

    private final ProductCreatedUseCase productCreatedUseCase;

    private final ScenarioContext scenarioContext;

    private final InventoryUtil inventoryUtil;

    private final LogMonitor logMonitor;

    @Value("${default.location}")
    private String defaultLocation;

    public static final Map<String, String> quarantineReasonMap = Map.of(
        "ABS Positive", "ABS_POSITIVE",
        "BCA Unit Needed", "BCA_UNIT_NEEDED",
        "CCP Eligible", "CCP_ELIGIBLE",
        "Failed Visual Inspection", "FAILED_VISUAL_INSPECTION",
        "Hold Until Expiration", "HOLD_UNTIL_EXPIRATION",
        "In Process Hold", "IN_PROCESS_HOLD",
        "Pending Further Review Inspection", "PENDING_FURTHER_REVIEW_INSPECTION",
        "Save Plasma for CTS", "SAVE_PLASMA_FOR_CTS",
        "Other", "OTHER_SEE_COMMENTS",
        "Under Investigation", "UNDER_INVESTIGATION"
    );

    @When("I received an Apply Quarantine event for unit {string} and product {string} with reason {string} and id {string}")
    public void iReceiveApplyQuarantineWithReasonToTheUnitAndTheProduct(String unitNumber, String productCode, String quarantineReason, String quarantineReasonId) {

        Product product = Product.builder()
            .unitNumber(unitNumber)
            .productCode(productCode)
            .build();

        addQuarantinedUseCase.execute(new AddQuarantineInput(product, Long.parseLong(quarantineReasonId), quarantineReasonMap.get(quarantineReason), null)).block();
    }

    @When("I received a Remove Quarantine event for unit {string} and product {string} with reason {string} and id {string}")
    public void iReceivedARemoveQuarantineEventForUnitAndProductWithReason(String unitNumber, String productCode, String quarantineReason, String quarantineReasonId) {
        Product product = Product.builder()
            .unitNumber(unitNumber)
            .productCode(productCode)
            .build();

        removeQuarantinedUseCase.execute(new RemoveQuarantineInput(product, Long.parseLong(quarantineReasonId))).block();
    }

    @When("I received a Product Recovered event")
    public void iReceivedAEvent() {
        productRecoveredUseCase.execute(new ProductRecoveredInput(scenarioContext.getUnitNumber(), scenarioContext.getProductCode())).block();
    }

    @When("I received a Label Applied event for the following products:")
    public void iReceivedALabelAppliedEventForTheFollowingProducts(DataTable dataTable) {
        List<Map<String, String>> products = dataTable.asMaps(String.class, String.class);
        for (Map<String, String> product : products) {
            String unitNumber = product.get("Unit Number");
            String productCode = product.get("Product Code");
            boolean isLicensed = Boolean.parseBoolean(product.get("Is licensed"));
            InventoryInput inventoryInput = inventoryUtil.newInventoryInput(unitNumber, productCode, isLicensed);
            labelAppliedUseCase.execute(inventoryInput).block();
        }
    }

    @When("I received a Shipment Completed event for the following units:")
    public void iReceivedAShipmentCompletedEventForTheFollowingUnits(DataTable dataTable) {
        List<ShipmentCompletedInput.LineItem> lines = new ArrayList<>();
        List<ShipmentCompletedInput.LineItem.Product> products = new ArrayList<>();
        List<Map<String, String>> inventories = dataTable.asMaps(String.class, String.class);
        for (Map<String, String> inventory : inventories) {
            String unitNumber = inventory.get("Unit Number");
            String productCode = inventory.get("Product Code");
            products.add(new ShipmentCompletedInput.LineItem.Product(unitNumber, productCode));
        }
        lines.add(new ShipmentCompletedInput.LineItem(products));
        var input = new ShipmentCompletedInput(
            "a-shipment-id",
            "an-order-number",
            "a-performed-by",
            lines);
        shipmentCompletedUseCase.execute(input).block();

    }

    @When("I received a Product Created event for the following products:")
    public void iReceivedAProductCreatedEventForTheFollowingProducts(DataTable dataTable) throws InterruptedException {
        List<Map<String, String>> products = dataTable.asMaps(String.class, String.class);
        for (Map<String, String> product : products) {
            String unitNumber = product.get("Unit Number");
            String productCode = product.get("Product Code");
            String parentProductCode = product.get("Parent Product Code");
            var inputProducts = List.of(new InputProduct(unitNumber, parentProductCode));
            ProductCreatedInput productCreatedInput = inventoryUtil.newProductCreatedInput(unitNumber, productCode, inputProducts);
            productCreatedUseCase.execute(productCreatedInput).block();
            logMonitor.await("Product converted.*");
        }
    }
<<<<<<< HEAD

    private InventoryInput newInventoryInput(String unitNumber, String productCode, Boolean isLicensed) {
        return InventoryInput.builder()
            .isLicensed(isLicensed)
            .productFamily(ISBTProductUtil.getProductFamily(productCode))
            .aboRh(AboRhType.OP)
            .location(defaultLocation)
            .collectionDate(ZonedDateTime.now())
            .expirationDate(LocalDateTime.now().plusDays(1))
            .weight(100)
            .unitNumber(unitNumber)
            .productCode(productCode)
            .shortDescription(ISBTProductUtil.getProductDescription(productCode))
            .build();
    }

    private ProductCreatedInput newProductCreatedInput(String unitNumber, String productCode, List<InputProduct> inputProducts) {
        return ProductCreatedInput.builder()
            .productFamily(ISBTProductUtil.getProductFamily(productCode))
            .aboRh(AboRhType.OP)
            .location(defaultLocation)
            .collectionDate(ZonedDateTime.now())
            .expirationDate(DateTimeFormatter.ofPattern("MM/dd/yyyy").format(LocalDate.now().plusDays(1)))
            .expirationTime(LocalTime.now().toString())
            .weight(100)
            .unitNumber(unitNumber)
            .productCode(productCode)
            .productDescription(ISBTProductUtil.getProductDescription(productCode))
            .inputProducts(inputProducts)
            .build();
    }

    @When("I received a CheckIn Completed event for the following products:")
    public void iReceivedACheckInCompletedEventForTheFollowingProducts(DataTable dataTable) {
        List<Map<String, String>> products = dataTable.asMaps(String.class, String.class);
        for (Map<String, String> product : products) {
            String unitNumber = product.get("Unit Number");
            String productCode = product.get("Product Code");
            checkInCompletedUseCase.execute(this.newCheckInCompletedInput(unitNumber, productCode)).block();
        }
    }

    private CheckInCompletedInput newCheckInCompletedInput(String unitNumber, String productCode) {
        return CheckInCompletedInput.builder()
            .productFamily(ISBTProductUtil.getProductFamily(productCode))
            .aboRh(AboRhType.OP)
            .location(defaultLocation)
            .collectionDate(ZonedDateTime.now())
            .unitNumber(unitNumber)
            .productCode(productCode)
            .productDescription(ISBTProductUtil.getProductDescription(productCode))
            .build();
    }
=======
>>>>>>> 65fb1811
}<|MERGE_RESOLUTION|>--- conflicted
+++ resolved
@@ -20,8 +20,6 @@
 @Slf4j
 @RequiredArgsConstructor(onConstructor = @__(@Autowired))
 public class UseCaseSteps {
-
-    private final CheckInCompletedUseCase checkInCompletedUseCase;
 
     private final AddQuarantinedUseCase addQuarantinedUseCase;
 
@@ -128,60 +126,4 @@
             logMonitor.await("Product converted.*");
         }
     }
-<<<<<<< HEAD
-
-    private InventoryInput newInventoryInput(String unitNumber, String productCode, Boolean isLicensed) {
-        return InventoryInput.builder()
-            .isLicensed(isLicensed)
-            .productFamily(ISBTProductUtil.getProductFamily(productCode))
-            .aboRh(AboRhType.OP)
-            .location(defaultLocation)
-            .collectionDate(ZonedDateTime.now())
-            .expirationDate(LocalDateTime.now().plusDays(1))
-            .weight(100)
-            .unitNumber(unitNumber)
-            .productCode(productCode)
-            .shortDescription(ISBTProductUtil.getProductDescription(productCode))
-            .build();
-    }
-
-    private ProductCreatedInput newProductCreatedInput(String unitNumber, String productCode, List<InputProduct> inputProducts) {
-        return ProductCreatedInput.builder()
-            .productFamily(ISBTProductUtil.getProductFamily(productCode))
-            .aboRh(AboRhType.OP)
-            .location(defaultLocation)
-            .collectionDate(ZonedDateTime.now())
-            .expirationDate(DateTimeFormatter.ofPattern("MM/dd/yyyy").format(LocalDate.now().plusDays(1)))
-            .expirationTime(LocalTime.now().toString())
-            .weight(100)
-            .unitNumber(unitNumber)
-            .productCode(productCode)
-            .productDescription(ISBTProductUtil.getProductDescription(productCode))
-            .inputProducts(inputProducts)
-            .build();
-    }
-
-    @When("I received a CheckIn Completed event for the following products:")
-    public void iReceivedACheckInCompletedEventForTheFollowingProducts(DataTable dataTable) {
-        List<Map<String, String>> products = dataTable.asMaps(String.class, String.class);
-        for (Map<String, String> product : products) {
-            String unitNumber = product.get("Unit Number");
-            String productCode = product.get("Product Code");
-            checkInCompletedUseCase.execute(this.newCheckInCompletedInput(unitNumber, productCode)).block();
-        }
-    }
-
-    private CheckInCompletedInput newCheckInCompletedInput(String unitNumber, String productCode) {
-        return CheckInCompletedInput.builder()
-            .productFamily(ISBTProductUtil.getProductFamily(productCode))
-            .aboRh(AboRhType.OP)
-            .location(defaultLocation)
-            .collectionDate(ZonedDateTime.now())
-            .unitNumber(unitNumber)
-            .productCode(productCode)
-            .productDescription(ISBTProductUtil.getProductDescription(productCode))
-            .build();
-    }
-=======
->>>>>>> 65fb1811
 }