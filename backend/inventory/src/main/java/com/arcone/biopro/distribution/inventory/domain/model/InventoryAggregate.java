--- conflicted
+++ resolved
@@ -188,11 +188,7 @@
     public InventoryAggregate addQuarantine(Long quarantineId, String reason, String comments, Boolean isStopsManufacturing) {
         inventory.addQuarantine(quarantineId, reason, comments, isStopsManufacturing);
         if (isStopsManufacturing){
-<<<<<<< HEAD
-            addProperty(PropertyKey.STOPS_MANUFACTURING, "Y");
-=======
             addProperty(PropertyKey.STOP_MANUFACTURING, "Y");
->>>>>>> 2e9af4b8
         }
         addQuarantineFlag();
         return this;
@@ -206,11 +202,7 @@
     public InventoryAggregate updateQuarantine(Long quarantineId, String reason, String comments, boolean isStopsManufacturing) {
         inventory.updateQuarantine(quarantineId, reason, comments, isStopsManufacturing);
         if (isStopsManufacturing){
-<<<<<<< HEAD
-            addProperty(PropertyKey.STOPS_MANUFACTURING, "Y");
-=======
             addProperty(PropertyKey.STOP_MANUFACTURING, "Y");
->>>>>>> 2e9af4b8
         } else {
             validateAndDeleteStopManofactiring();
         }
@@ -220,15 +212,9 @@
     private void validateAndDeleteStopManofactiring() {
         boolean isStopManofactiringPresent = this.getInventory().getQuarantines()
             .stream()
-<<<<<<< HEAD
-            .anyMatch(Quarantine::stopsManufacturing);
-        if (!isStopManofactiringPresent){
-            removeProperty(PropertyKey.STOPS_MANUFACTURING);
-=======
             .anyMatch(Quarantine::stopManufacturing);
         if (!isStopManofactiringPresent){
             removeProperty(PropertyKey.STOP_MANUFACTURING);
->>>>>>> 2e9af4b8
         }
     }
 
